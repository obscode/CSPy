--- conflicted
+++ resolved
@@ -540,11 +540,6 @@
 
          # First, if this is a standard, and keep in different list
          if obj.find('CSF') == 0 or obj.find('PS') == 0:
-<<<<<<< HEAD
-            if obj in self.stdIDs.values():
-               # Seen this already, don't need to look again
-               self.stdIDs[f] = obj
-=======
             self.log("This is a standard star field")
             ref = join(self.templates, "Standards/{}_r.fits".format(obj))
             if not isfile(ref):
@@ -556,25 +551,6 @@
                   continue
             # All's good, we'll consider it
             self.stdIDs[f] = obj
-
-         else:
-            # First, check to see if the catalog exists locally
-            catfile = join(self.templates, obj+'.nat')
-            if isfile(catfile):
-               self.ZIDs[f] = obj
->>>>>>> d47d2497
-            else:
-               self.log("This is a standard star field")
-               ref = join(self.templates, "{}_r.fits".format(obj))
-               if not isfile(ref):
-                  ret = self.Rclone('CSP:Swope/templates/{}_r.fits'.format(obj),
-                        self.templates)
-                  if ret != 0:
-                     self.log("Can't get reference image from gdrive. skipping")
-                     self.ignore.append(f)
-                     continue
-               # All's good, we'll consider it
-               self.stdIDs[f] = obj
 
          else:
             # Not a standard. First, check to see if the catalog exists locally
