--- conflicted
+++ resolved
@@ -420,17 +420,10 @@
 
    newarr = np.zeros((4096,4112), dtype=np.float32)
 
-<<<<<<< HEAD
-   newarr[:2048,:2056] = c2[0].data[:,:]
-   newarr[:2048,2056:] = c3[0].data[:,:]
-   newarr[2048:,:2056] = c1[0].data[:,:]
-   newarr[2048:,2056:] = c4[0].data[:,:]
-=======
    newarr[:2048,:2056] = d2   # bottom-left
    newarr[:2048,2056:] = d3   # bottom-right
    newarr[2048:,:2056] = d1   # top-left
    newarr[2048:,2056:] = d4   # top-right
->>>>>>> d47d2497
 
    h = c2[0].header.copy()
    if 'OPAMP' in h:  h['OPAMP'] = "1-4"
