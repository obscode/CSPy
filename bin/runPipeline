--- conflicted
+++ resolved
@@ -26,11 +26,8 @@
 args = p.parse_args()
 
 pipe = Pipeline(args.datadir, args.workdir, args.prefix, args.suffix,
-<<<<<<< HEAD
-      args.calibrations, args.templates, fsize=args.fsize)
-=======
-      args.calibrations, args.templates, update_db=~args.noupdate)
->>>>>>> 6a39b13b
+      args.calibrations, args.templates, fsize=args.fsize, 
+      update_db=~args.noupdate)
 
 pipe.initialize()
 pipe.run()
